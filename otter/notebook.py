--- conflicted
+++ resolved
@@ -132,14 +132,7 @@
 			self._log_event(EventType.AUTH)
 
 		
-<<<<<<< HEAD
-	def _log_event(self, event_type, results=[], question=None, success=True, error=None, shelve_env=None):
-		"""Logs an event"""
-		global _SHELVE
-		
-		entry = LogEntry(
-=======
-	def _log_event(self, event_type, results=[], question=None, success=True, error=None):
+	def _log_event(self, event_type, results=[], question=None, success=True, error=None, shelve_env={}):
 		"""Logs an event
 
 		Args:
@@ -150,8 +143,7 @@
 			success (``bool``, optional): whether the operation was successful
 			error (``Exception``, optional): the exception thrown by the operation, if applicable
 		"""
-		LogEntry(
->>>>>>> 86f5ffca
+		entry = LogEntry(
 			event_type,
 			results=results,
 			question=question, 
@@ -165,15 +157,10 @@
 		entry.flush_to_file(_OTTER_LOG_FILENAME)
 
 
-<<<<<<< HEAD
 	def check(self, question, global_env=None, shelve_env=True):
-		"""Checks question using gofer
-=======
-	def check(self, question, global_env=None):
 		"""
 		Runs tests for a specific question against a global environment. If no global environment 
 		is provided, the test is run against the calling frame's environment.
->>>>>>> 86f5ffca
 		
 		Args:
 			question (``str``): name of question being graded
@@ -204,13 +191,8 @@
 		except Exception as e:
 			self._log_event(EventType.CHECK, question=question, success=False, error=e, shelve_env=global_env)
 			raise e
-<<<<<<< HEAD
-		finally:
+		else:
 			self._log_event(EventType.CHECK, [result], question=question, shelve_env=global_env)
-=======
-		else:
-			self._log_event(EventType.CHECK, [result], question=question)
->>>>>>> 86f5ffca
 
 
 	# @staticmethod
